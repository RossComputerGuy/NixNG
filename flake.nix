--- conflicted
+++ resolved
@@ -61,12 +61,9 @@
         hydraSystem = import ./examples/hydra self.lib;
         certbotSystem = import ./examples/certbot self.lib;
         postfixSystem = import ./examples/postfix self.lib;
-<<<<<<< HEAD
         pantalaimonSystem = import ./examples/pantalaimon self.lib;
         jmusicbotSystem = import ./examples/jmusicbot self.lib;
-=======
         php-fpmSystem = import ./examples/php-fpm self.lib;
->>>>>>> 1cbedb34
 
         tests =
           let
