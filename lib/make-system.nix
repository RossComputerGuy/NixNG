--- conflicted
+++ resolved
@@ -51,13 +51,10 @@
     ../modules/services/postgresql.nix
     ../modules/services/certbot.nix
     ../modules/services/postfix.nix
-<<<<<<< HEAD
     ../modules/services/dovecot.nix
     ../modules/services/pantalaimon.nix
     ../modules/services/jmusicbot.nix
-=======
     ../modules/services/php-fpm.nix
->>>>>>> 1cbedb34
     ({ ... }: {
       system.name = name;
     })
